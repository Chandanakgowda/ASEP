--- conflicted
+++ resolved
@@ -1,112 +1,52 @@
-<<<<<<< HEAD
-import mongoose from "mongoose";
-import express from "express";
-import cors from "cors";
-import "dotenv/config";
-import { Product } from "./models/product.js";
-import { productLists } from "./assets/data.js";
-import { productRouter } from "./routes/productRoute.js";
-import { userRouter } from "./routes/userRoute.js";
-import { cartRouter } from "./routes/cartRoute.js";
-import { orderRouter } from "./routes/orderRoute.js";
-
-// App Config
-const app = express();
-const port = process.env.PORT || 4000;//added a port 4000 to run on any server
-
-const connectDB = async () => {
-  mongoose.connection.on("connected", async () => {
-    console.log("DB Connected");
-    //dsds
-    //dsad
-
-    // Check if the products collection is empty
-    const productCount = await Product.countDocuments();
-    if (productCount === 0) {
-      try {
-        await Product.insertMany(productLists);
-        console.log("Initial product list inserted into the database.");
-      } catch (error) {
-        console.error("Error inserting initial products:", error);
-      }
-    }
-  });
-
-  await mongoose.connect(`${process.env.MONGO_URL}/store`);
-};
-connectDB();
-
-// Middlewares
-app.use(express.json());
-app.use("/assets", express.static("assets"));
-app.use(cors());
-
-// api endPoints
-app.use("/api/user", userRouter);
-app.use("/api/product", productRouter);
-app.use("/api/cart", cartRouter);
-app.use("/api/order", orderRouter);
-
-// Routes
-app.get("/", (req, res) => {
-  res.send("API is working");
-});
-
-// Start Server
-app.listen(port, () => console.log(`Server started on PORT : ${port}`));
-=======
-import mongoose from "mongoose";
-import express from "express";
-import cors from "cors";
-import "dotenv/config";
-import { Product } from "./models/product.js";
-import { productLists } from "./assets/data.js";
-import { productRouter } from "./routes/productRoute.js";
-import { userRouter } from "./routes/userRoute.js";
-import { cartRouter } from "./routes/cartRoute.js";
-import { orderRouter } from "./routes/orderRoute.js";
-
-// App Config
-const app = express();
-const port = process.env.PORT || 4000;
-
-const connectDB = async () => {
-  mongoose.connection.on("connected", async () => {
-    console.log("DB Connected");
-
-    // Check if the products collection is empty
-    const productCount = await Product.countDocuments();
-    if (productCount === 0) {
-      try {
-        await Product.insertMany(productLists);
-        console.log("Initial product list inserted into the database.");
-      } catch (error) {
-        console.error("Error inserting initial products:", error);
-      }
-    }
-  });//kjfhdsgfvdshfj
-  //fksjdbhgfush
-
-  await mongoose.connect(`${process.env.MONGO_URL}/store`);
-};
-connectDB();
-
-// Middlewares
-app.use(express.json());
-app.use("/assets", express.static("assets"));
-app.use(cors());
-
-// api endPoints
-app.use("/api/user", userRouter);
-app.use("/api/product", productRouter);
-app.use("/api/cart", cartRouter);
-app.use("/api/order", orderRouter);
-
-// Routes
-app.get("/", (req, res) => {
-  res.send("API is working");
-});
-
-// Start Server
-app.listen(port, () => console.log(`Server started on PORT : ${port}`));
->>>>>>> a614c22d
+import mongoose from "mongoose";
+import express from "express";
+import cors from "cors";
+import "dotenv/config";
+import { Product } from "./models/product.js";
+import { productLists } from "./assets/data.js";
+import { productRouter } from "./routes/productRoute.js";
+import { userRouter } from "./routes/userRoute.js";
+import { cartRouter } from "./routes/cartRoute.js";
+import { orderRouter } from "./routes/orderRoute.js";
+
+// App Config
+const app = express();
+const port = process.env.PORT || 4000;//added a port 4000 to run on any server
+
+const connectDB = async () => {
+  mongoose.connection.on("connected", async () => {
+    console.log("DB Connected");
+    // Check if the products collection is empty
+    const productCount = await Product.countDocuments();
+    if (productCount === 0) {
+      try {
+        await Product.insertMany(productLists);
+        console.log("Initial product list inserted into the database.");
+      } catch (error) {
+        console.error("Error inserting initial products:", error);
+      }
+    }
+  });
+
+  await mongoose.connect(`${process.env.MONGO_URL}/store`);
+};
+connectDB();
+
+// Middlewares
+app.use(express.json());
+app.use("/assets", express.static("assets"));
+app.use(cors());
+
+// api endPoints
+app.use("/api/user", userRouter);
+app.use("/api/product", productRouter);
+app.use("/api/cart", cartRouter);
+app.use("/api/order", orderRouter);
+
+// Routes
+app.get("/", (req, res) => {
+  res.send("API is working");
+});
+
+// Start Server
+app.listen(port, () => console.log(`Server started on PORT : ${port}`));